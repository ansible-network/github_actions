--- conflicted
+++ resolved
@@ -66,7 +66,6 @@
               "python-version": "3.13"
             },
             {
-<<<<<<< HEAD
               "ansible-version": "stable-2.17",
               "python-version": "3.14"
             },
@@ -82,11 +81,6 @@
               "ansible-version": "stable-2.16",
               "python-version": "3.14"
             }
-=======
-              "ansible-version": "stable-2.20",
-              "python-version": "3.11"
-            },
->>>>>>> 6ba29f78
           ]
         required: false
         type: string
@@ -102,12 +96,8 @@
       matrix:
         ansible-version:
           # ansible-core 2.15 reached EOL on November 2024
-<<<<<<< HEAD
           # ansible-core 2.16 will reach EOL on May 2025
           - stable-2.16
-=======
-          # - stable-2.16
->>>>>>> 6ba29f78
           - stable-2.17
           - stable-2.18
           - stable-2.19
